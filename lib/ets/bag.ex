--- conflicted
+++ resolved
@@ -715,13 +715,8 @@
 
   @doc """
   Waits to accept ownership of a table after it is given away.  Successful receipt will
-<<<<<<< HEAD
   return `{:ok, %{bag: bag, from: from, gift: gift}}` where `from` is the pid of the previous
   owner, and `gift` is any additional metadata sent with the table.
-=======
-  return `{:ok, bag, from, gift}` where `from` is the pid of the previous owner, and
-  `gift` is any additional metadata sent with the table.
->>>>>>> 094c2265
 
   A timeout may be given in milliseconds, which will return `{:error, :timeout}` if reached.
 
@@ -731,7 +726,6 @@
   def accept(timeout \\ :infinity) do
     with {:ok, table, from, gift} <- Base.accept(timeout),
          {:ok, bag} <- Bag.wrap_existing(table) do
-<<<<<<< HEAD
       {:ok, %{bag: bag, from: from, gift: gift}}
     end
   end
@@ -771,9 +765,6 @@
         var!(unquote(table)) = Bag.wrap_existing!(unquote(table))
         unquote(contents)
       end
-=======
-      {:ok, bag, from, gift}
->>>>>>> 094c2265
     end
   end
 end