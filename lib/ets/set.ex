--- conflicted
+++ resolved
@@ -887,13 +887,8 @@
 
   @doc """
   Waits to accept ownership of a table after it is given away.  Successful receipt will
-<<<<<<< HEAD
   return `{:ok, %{set: set, from: from, gift: gift}}` where `from` is the pid of the previous
   owner, and `gift` is any additional metadata sent with the table.
-=======
-  return `{:ok, set, from, gift}` where `from` is the pid of the previous owner, and
-  `gift` is any additional metadata sent with the table.
->>>>>>> 094c2265
 
   A timeout may be given in milliseconds, which will return `{:error, :timeout}` if reached.
 
@@ -903,7 +898,6 @@
   def accept(timeout \\ :infinity) do
     with {:ok, table, from, gift} <- Base.accept(timeout),
          {:ok, set} <- Set.wrap_existing(table) do
-<<<<<<< HEAD
       {:ok, %{set: set, from: from, gift: gift}}
     end
   end
@@ -943,9 +937,6 @@
         var!(unquote(table)) = Set.wrap_existing!(unquote(table))
         unquote(contents)
       end
-=======
-      {:ok, set, from, gift}
->>>>>>> 094c2265
     end
   end
 end