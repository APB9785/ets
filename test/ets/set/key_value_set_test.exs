defmodule KeyValueSetTest do
  use ExUnit.Case
  import ETS.TestUtils
  alias ETS.KeyValueSet
  alias ETS.Set
  alias ETS.TestUtils
  doctest ETS.KeyValueSet

  describe "New" do
    test "Named Ordered KeyValueSet" do
      name = table_name()
      assert %KeyValueSet{} = KeyValueSet.new!(name: name, ordered: true)
      assert %{name: ^name, named_table: true, type: :ordered_set} = table_info(name)
    end

    test "Named KeyValueSet" do
      name = table_name()
      assert %KeyValueSet{} = KeyValueSet.new!(name: name)
      assert %{name: ^name, named_table: true, type: :set} = table_info(name)
    end

    test "Unnamed Ordered KeyValueSet" do
      assert %KeyValueSet{} = set = KeyValueSet.new!(ordered: true)
      assert %{named_table: false, type: :ordered_set} = table_info(set)
    end

    test "Unnamed KeyValueSet" do
      assert %KeyValueSet{} = set = KeyValueSet.new!()
      assert %{named_table: false, type: :set} = table_info(set)
    end

    test "rejects existing name" do
      name = table_name()
      assert %KeyValueSet{} = KeyValueSet.new!(name: name)

      assert_raise(
        RuntimeError,
        "ETS.KeyValueSet.new!/1 returned {:error, :table_already_exists}",
        fn ->
          KeyValueSet.new!(name: name)
        end
      )
    end
  end

  describe "Options set correctly" do
    test "Access" do
      assert %{protection: :private} = table_info(KeyValueSet.new!(protection: :private))

      assert %{protection: :public} = table_info(KeyValueSet.new!(protection: :public))

      assert %{protection: :protected} = table_info(KeyValueSet.new!(protection: :protected))
    end

    test "Heir" do
      slf = self()
      assert %{heir: :none} = table_info(KeyValueSet.new!(heir: :none))
      assert %{heir: ^slf} = table_info(KeyValueSet.new!(heir: {slf, :some_data}))
    end

    test "Read Concurrency" do
      assert %{read_concurrency: true} = table_info(KeyValueSet.new!(read_concurrency: true))
      assert %{read_concurrency: false} = table_info(KeyValueSet.new!(read_concurrency: false))
    end

    test "Write Concurrency" do
      assert %{write_concurrency: true} = table_info(KeyValueSet.new!(write_concurrency: true))
      assert %{write_concurrency: false} = table_info(KeyValueSet.new!(write_concurrency: false))
    end

    test "Compressed" do
      assert %{compressed: true} = table_info(KeyValueSet.new!(compressed: true))
      assert %{compressed: false} = table_info(KeyValueSet.new!(compressed: false))
    end
  end

  describe "Rejects bad options" do
    test "Ordered" do
      assert_raise RuntimeError,
                   "ETS.KeyValueSet.new!/1 returned {:error, {:invalid_option, {:ordered, :this_isnt_a_boolean}}}",
                   fn ->
                     KeyValueSet.new!(ordered: :this_isnt_a_boolean)
                   end
    end

    test "Access" do
      assert_raise RuntimeError,
                   "ETS.KeyValueSet.new!/1 returned {:error, {:invalid_option, {:protection, :nobody}}}",
                   fn ->
                     KeyValueSet.new!(protection: :nobody)
                   end
    end

    test "Heir" do
      assert_raise RuntimeError,
                   "ETS.KeyValueSet.new!/1 returned {:error, {:invalid_option, {:heir, :nobody}}}",
                   fn ->
                     KeyValueSet.new!(heir: :nobody)
                   end

      assert_raise RuntimeError,
                   "ETS.KeyValueSet.new!/1 returned {:error, {:invalid_option, {:heir, {:not_a_pid, :data}}}}",
                   fn -> KeyValueSet.new!(heir: {:not_a_pid, :data}) end
    end

    test "Keypos" do
      assert_raise RuntimeError,
                   "ETS.KeyValueSet.new!/1 returned {:error, {:invalid_option, {:keypos, -1}}}",
                   fn ->
                     KeyValueSet.new!(keypos: -1)
                   end

      assert_raise RuntimeError,
                   "ETS.KeyValueSet.new!/1 returned {:error, {:invalid_option, {:keypos, 3}}}",
                   fn ->
                     KeyValueSet.new!(keypos: 3)
                   end

      assert_raise RuntimeError,
                   "ETS.KeyValueSet.new!/1 returned {:error, {:invalid_option, {:keypos, :this_is_not_a_number}}}",
                   fn ->
                     KeyValueSet.new!(keypos: :this_is_not_a_number)
                   end

      assert_raise RuntimeError,
                   "ETS.KeyValueSet.new!/1 returned {:error, {:invalid_option, {:keypos, 1}}}",
                   fn ->
                     KeyValueSet.new!(keypos: 1)
                   end
    end

    test "Read Concurrency" do
      assert_raise RuntimeError,
                   "ETS.KeyValueSet.new!/1 returned {:error, {:invalid_option, {:read_concurrency, :not_a_boolean}}}",
                   fn -> KeyValueSet.new!(read_concurrency: :not_a_boolean) end
    end

    test "Write Concurrency" do
      assert_raise RuntimeError,
                   "ETS.KeyValueSet.new!/1 returned {:error, {:invalid_option, {:write_concurrency, :not_a_boolean}}}",
                   fn -> KeyValueSet.new!(write_concurrency: :not_a_boolean) end
    end

    test "Compressed" do
      assert_raise RuntimeError,
                   "ETS.KeyValueSet.new!/1 returned {:error, {:invalid_option, {:compressed, :not_a_boolean}}}",
                   fn -> KeyValueSet.new!(compressed: :not_a_boolean) end
    end
  end

  describe "Wrap existing" do
    test "Rejects not a set" do
      table = :ets.new(nil, [:bag])

      assert_raise RuntimeError,
                   "ETS.KeyValueSet.wrap_existing!/1 returned {:error, :invalid_type}",
                   fn -> KeyValueSet.wrap_existing!(table) end
    end

    test "Rejects invalid keypos" do
      table = :ets.new(nil, [:set, keypos: 2])

      assert_raise RuntimeError,
                   "ETS.KeyValueSet.wrap_existing!/1 returned {:error, :invalid_keypos}",
                   fn -> KeyValueSet.wrap_existing!(table) end
    end

    test "Succeeds on valid table" do
      table = :ets.new(nil, [:set])
      kvset = KeyValueSet.wrap_existing!(table)
      assert KeyValueSet.info!(kvset)[:id] == table
    end
  end

  describe "Info" do
    test "returns correct information" do
      set = KeyValueSet.new!(read_concurrency: false, compressed: true)
      info = set |> KeyValueSet.info!() |> Enum.into(%{})
      assert table_info(set) == info

      assert %{read_concurrency: false, compressed: true} = info
    end

    test "returns correct information (tuple version)" do
      set = KeyValueSet.new!(read_concurrency: false, compressed: true)
      {:ok, info} = KeyValueSet.info(set)
      info = info |> Enum.into(%{})
      assert table_info(set) == info

      assert %{read_concurrency: false, compressed: true} = info
    end

    test "force update flag" do
      set = KeyValueSet.new!()
      memory = KeyValueSet.info!(set)[:memory]

      1..10
      |> Enum.each(fn _ -> KeyValueSet.put(set, :rand.uniform(), :rand.uniform()) end)

      assert memory == KeyValueSet.info!(set)[:memory]
      assert memory != KeyValueSet.info!(set, true)[:memory]
    end

    test "handles missing table" do
      set = KeyValueSet.new!()
      KeyValueSet.delete!(set)

      assert_raise RuntimeError,
                   "ETS.KeyValueSet.info!/2 returned {:error, :table_not_found}",
                   fn ->
                     KeyValueSet.info!(set, true)
                   end
    end
  end

  describe "Get Table" do
    test "returns table" do
      table = :ets.new(nil, [:set])
      set = KeyValueSet.wrap_existing!(table)
      assert table == KeyValueSet.get_table!(set)
    end
  end

  describe "Put" do
    test "adds single entry to table" do
      set = KeyValueSet.new!()
      assert [] == KeyValueSet.to_list!(set)
      KeyValueSet.put!(set, :a, :b)
      assert [{:a, :b}] == KeyValueSet.to_list!(set)
    end

    test "replaces existing entry" do
      set = KeyValueSet.new!()
      assert [] == KeyValueSet.to_list!(set)
      KeyValueSet.put!(set, :a, :b)
      assert [{:a, :b}] == KeyValueSet.to_list!(set)
      KeyValueSet.put!(set, :a, :c)
      assert [{:a, :c}] == KeyValueSet.to_list!(set)
    end

    test "raises on error" do
      set = KeyValueSet.new!()

      KeyValueSet.delete!(set)

      assert_raise RuntimeError,
                   "ETS.KeyValueSet.put!/3 returned {:error, :table_not_found}",
                   fn ->
                     KeyValueSet.put!(set, :a, :b)
                   end
    end
  end

  describe "Put New" do
    test "adds single entry to table" do
      set = KeyValueSet.new!()
      assert [] == KeyValueSet.to_list!(set)
      KeyValueSet.put_new!(set, :a, :b)
      assert [{:a, :b}] == KeyValueSet.to_list!(set)
    end

    test "doesn't replace existing entry" do
      set = KeyValueSet.new!()
      assert [] == KeyValueSet.to_list!(set)
      KeyValueSet.put_new!(set, :a, :b)
      assert [{:a, :b}] == KeyValueSet.to_list!(set)
      KeyValueSet.put_new!(set, :a, :c)
      assert [{:a, :b}] == KeyValueSet.to_list!(set)
    end

    test "raises on error" do
      set = KeyValueSet.new!()
      KeyValueSet.delete!(set)

      assert_raise RuntimeError,
                   "ETS.KeyValueSet.put_new!/3 returned {:error, :table_not_found}",
                   fn ->
                     KeyValueSet.put_new!(set, :a, :b)
                   end
    end
  end

  describe "Get" do
    test "returns correct value" do
      set = KeyValueSet.new!()
      KeyValueSet.put(set, :a, :b)
      assert :b = KeyValueSet.get!(set, :a)
    end

    test "returns correct value with default" do
      set = KeyValueSet.new!()
      KeyValueSet.put(set, :a, :b)
      assert :b = KeyValueSet.get!(set, :a, :asdf)
    end

    test "returns nil when value missing" do
      set = KeyValueSet.new!()
      assert nil == KeyValueSet.get!(set, :a)
    end

    test "returns default when value missing and default specified" do
      set = KeyValueSet.new!()
      assert :asdf == KeyValueSet.get!(set, :a, :asdf)
    end

    test "raises on error" do
      set = KeyValueSet.new!()
      KeyValueSet.delete!(set)

      assert_raise RuntimeError,
                   "ETS.KeyValueSet.get!/3 returned {:error, :table_not_found}",
                   fn ->
                     KeyValueSet.get!(set, :a)
                   end
    end
  end

  describe "Has Key" do
    test "has_key!/2 raises on error" do
      set = KeyValueSet.new!()
      KeyValueSet.delete(set)

      assert_raise RuntimeError,
                   "ETS.KeyValueSet.has_key!/2 returned {:error, :table_not_found}",
                   fn ->
                     KeyValueSet.has_key!(set, :key)
                   end
    end
  end

  describe "First" do
    test "first!/1 requires ordered set" do
      set = KeyValueSet.new!()

      assert_raise RuntimeError,
                   "ETS.KeyValueSet.first!/1 returned {:error, :set_not_ordered}",
                   fn ->
                     KeyValueSet.first!(set)
                   end
    end
  end

  describe "Last" do
    test "last!/1 requires ordered set" do
      set = KeyValueSet.new!()

      assert_raise RuntimeError,
                   "ETS.KeyValueSet.last!/1 returned {:error, :set_not_ordered}",
                   fn ->
                     KeyValueSet.last!(set)
                   end
    end
  end

  describe "Next" do
    test "next!/2 requires ordered set" do
      set = KeyValueSet.new!()

      assert_raise RuntimeError,
                   "ETS.KeyValueSet.next!/2 returned {:error, :set_not_ordered}",
                   fn ->
                     KeyValueSet.next!(set, :a)
                   end
    end
  end

  describe "Previous" do
    test "previous!/2 requires ordered set" do
      set = KeyValueSet.new!()

      assert_raise RuntimeError,
                   "ETS.KeyValueSet.previous!/2 returned {:error, :set_not_ordered}",
                   fn ->
                     KeyValueSet.previous!(set, :a)
                   end
    end
  end

  describe "To List" do
    test "to_list!/1 raises on error" do
      set = KeyValueSet.new!()
      KeyValueSet.delete(set)

      assert_raise RuntimeError,
                   "ETS.KeyValueSet.to_list!/1 returned {:error, :table_not_found}",
                   fn ->
                     KeyValueSet.to_list!(set)
                   end
    end
  end

  describe "Delete" do
    test "delete!/2 raises on error" do
      set = KeyValueSet.new!()
      KeyValueSet.delete!(set)

      assert_raise RuntimeError,
                   "ETS.KeyValueSet.delete!/1 returned {:error, :table_not_found}",
                   fn ->
                     KeyValueSet.delete!(set)
                   end
    end

    test "delete!/1 raises on error" do
      set = KeyValueSet.new!()
      KeyValueSet.delete!(set)

      assert_raise RuntimeError,
                   "ETS.KeyValueSet.delete!/2 returned {:error, :table_not_found}",
                   fn ->
                     KeyValueSet.delete!(set, :a)
                   end
    end

    test "delete_all!/1 raises on error" do
      set = KeyValueSet.new!()
      KeyValueSet.delete!(set)

      assert_raise RuntimeError,
                   "ETS.KeyValueSet.delete_all!/1 returned {:error, :table_not_found}",
                   fn ->
                     KeyValueSet.delete_all!(set)
                   end
    end
  end

  describe "Give Away give_away/3" do
    test "success" do
      recipient_pid = self()

      spawn(fn ->
        bag = KeyValueSet.new!()
        KeyValueSet.give_away!(bag, recipient_pid)
      end)

<<<<<<< HEAD
      assert {:ok, %{kv_set: %KeyValueSet{}, gift: []}} = KeyValueSet.accept()
=======
      assert {:ok, %KeyValueSet{}, _pid, []} = KeyValueSet.accept()
>>>>>>> 094c2265
    end

    test "cannot give to process which already owns table" do
      assert_raise RuntimeError,
                   "ETS.KeyValueSet.give_away!/3 returned {:error, :recipient_already_owns_table}",
                   fn ->
                     kv_set = KeyValueSet.new!()
                     KeyValueSet.give_away!(kv_set, self())
                   end
    end

    test "cannot give to process which is not alive" do
      assert_raise RuntimeError,
                   "ETS.KeyValueSet.give_away!/3 returned {:error, :recipient_not_alive}",
                   fn ->
                     kv_set = KeyValueSet.new!()
<<<<<<< HEAD
                     KeyValueSet.give_away!(kv_set, TestUtils.dead_pid())
=======
                     KeyValueSet.give_away!(kv_set, dead_pid())
>>>>>>> 094c2265
                   end
    end

    test "cannot give a table belonging to another process" do
      sender_pid = self()

      _owner_pid =
        spawn_link(fn ->
          kv_set = KeyValueSet.new!()
          send(sender_pid, kv_set)
<<<<<<< HEAD
          Process.sleep(:infinity)
=======
          keep_alive()
>>>>>>> 094c2265
        end)

      assert_receive kv_set

<<<<<<< HEAD
      recipient_pid = spawn_link(fn -> Process.sleep(:infinity) end)
=======
      recipient_pid = spawn_link(fn -> keep_alive() end)
>>>>>>> 094c2265

      assert_raise RuntimeError,
                   "ETS.KeyValueSet.give_away!/3 returned {:error, :sender_not_table_owner}",
                   fn ->
                     KeyValueSet.give_away!(kv_set, recipient_pid)
                   end
    end
  end

<<<<<<< HEAD
  describe "Macro" do
    test "accept/5 success" do
      {:ok, recipient_pid} = start_supervised(ETS.TestServer)

      %KeyValueSet{set: %Set{table: table}} = kv_set = KeyValueSet.new!()

      KeyValueSet.give_away!(kv_set, recipient_pid, :kv_test)

      assert_receive {:thank_you, %KeyValueSet{set: %Set{table: ^table}}}
      assert_receive :state_saved_ok
=======
  describe "Acceptor" do
    test "accept/6 success" do
      {:ok, recipient_pid} = start_supervised(ETS.TestServer)
      kv_set = KeyValueSet.new!()

      KeyValueSet.give_away!(kv_set, recipient_pid, "kv_set")

      assert_receive {:thank_you, %KeyValueSet{}}
>>>>>>> 094c2265
    end
  end

  def table_name, do: String.to_atom("table#{:rand.uniform(9_999_999)}")

  def table_info(%KeyValueSet{set: %Set{table: table}}), do: table_info(table)

  def table_info(id) do
    id
    |> :ets.info()
    |> Enum.into(%{})
  end
end<|MERGE_RESOLUTION|>--- conflicted
+++ resolved
@@ -433,11 +433,7 @@
         KeyValueSet.give_away!(bag, recipient_pid)
       end)
 
-<<<<<<< HEAD
       assert {:ok, %{kv_set: %KeyValueSet{}, gift: []}} = KeyValueSet.accept()
-=======
-      assert {:ok, %KeyValueSet{}, _pid, []} = KeyValueSet.accept()
->>>>>>> 094c2265
     end
 
     test "cannot give to process which already owns table" do
@@ -454,11 +450,7 @@
                    "ETS.KeyValueSet.give_away!/3 returned {:error, :recipient_not_alive}",
                    fn ->
                      kv_set = KeyValueSet.new!()
-<<<<<<< HEAD
                      KeyValueSet.give_away!(kv_set, TestUtils.dead_pid())
-=======
-                     KeyValueSet.give_away!(kv_set, dead_pid())
->>>>>>> 094c2265
                    end
     end
 
@@ -469,20 +461,12 @@
         spawn_link(fn ->
           kv_set = KeyValueSet.new!()
           send(sender_pid, kv_set)
-<<<<<<< HEAD
           Process.sleep(:infinity)
-=======
-          keep_alive()
->>>>>>> 094c2265
         end)
 
       assert_receive kv_set
 
-<<<<<<< HEAD
       recipient_pid = spawn_link(fn -> Process.sleep(:infinity) end)
-=======
-      recipient_pid = spawn_link(fn -> keep_alive() end)
->>>>>>> 094c2265
 
       assert_raise RuntimeError,
                    "ETS.KeyValueSet.give_away!/3 returned {:error, :sender_not_table_owner}",
@@ -492,7 +476,6 @@
     end
   end
 
-<<<<<<< HEAD
   describe "Macro" do
     test "accept/5 success" do
       {:ok, recipient_pid} = start_supervised(ETS.TestServer)
@@ -503,16 +486,6 @@
 
       assert_receive {:thank_you, %KeyValueSet{set: %Set{table: ^table}}}
       assert_receive :state_saved_ok
-=======
-  describe "Acceptor" do
-    test "accept/6 success" do
-      {:ok, recipient_pid} = start_supervised(ETS.TestServer)
-      kv_set = KeyValueSet.new!()
-
-      KeyValueSet.give_away!(kv_set, recipient_pid, "kv_set")
-
-      assert_receive {:thank_you, %KeyValueSet{}}
->>>>>>> 094c2265
     end
   end
 
