--- conflicted
+++ resolved
@@ -655,11 +655,7 @@
         Set.give_away!(set, recipient_pid)
       end)
 
-<<<<<<< HEAD
       assert {:ok, %{set: %Set{}, gift: []}} = Set.accept()
-=======
-      assert {:ok, %Set{}, _pid, []} = Set.accept()
->>>>>>> 094c2265
     end
 
     test "cannot give to process which already owns table" do
@@ -676,11 +672,7 @@
                    "ETS.Set.give_away!/3 returned {:error, :recipient_not_alive}",
                    fn ->
                      set = Set.new!()
-<<<<<<< HEAD
                      Set.give_away!(set, TestUtils.dead_pid())
-=======
-                     Set.give_away!(set, dead_pid())
->>>>>>> 094c2265
                    end
     end
 
@@ -691,20 +683,12 @@
         spawn_link(fn ->
           set = Set.new!()
           send(sender_pid, set)
-<<<<<<< HEAD
           Process.sleep(:infinity)
-=======
-          keep_alive()
->>>>>>> 094c2265
         end)
 
       assert_receive set
 
-<<<<<<< HEAD
       recipient_pid = spawn_link(fn -> Process.sleep(:infinity) end)
-=======
-      recipient_pid = spawn_link(fn -> keep_alive() end)
->>>>>>> 094c2265
 
       assert_raise RuntimeError,
                    "ETS.Set.give_away!/3 returned {:error, :sender_not_table_owner}",
@@ -714,7 +698,6 @@
     end
   end
 
-<<<<<<< HEAD
   describe "Macro" do
     test "accept/5 success" do
       {:ok, recipient_pid} = start_supervised(ETS.TestServer)
@@ -725,16 +708,6 @@
 
       assert_receive {:thank_you, %Set{table: ^table}}
       assert_receive :state_saved_ok
-=======
-  describe "Acceptor" do
-    test "accept/6 success" do
-      {:ok, recipient_pid} = start_supervised(ETS.TestServer)
-      set = Set.new!()
-
-      Set.give_away!(set, recipient_pid, "set")
-
-      assert_receive {:thank_you, %Set{}}
->>>>>>> 094c2265
     end
   end
 
